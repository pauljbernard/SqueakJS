"use strict";
/*
 * Copyright (c) 2013-2020 Vanessa Freudenberg
 *
 * Permission is hereby granted, free of charge, to any person obtaining a copy
 * of this software and associated documentation files (the "Software"), to deal
 * in the Software without restriction, including without limitation the rights
 * to use, copy, modify, merge, publish, distribute, sublicense, and/or sell
 * copies of the Software, and to permit persons to whom the Software is
 * furnished to do so, subject to the following conditions:
 *
 * The above copyright notice and this permission notice shall be included in
 * all copies or substantial portions of the Software.
 *
 * THE SOFTWARE IS PROVIDED "AS IS", WITHOUT WARRANTY OF ANY KIND, EXPRESS OR
 * IMPLIED, INCLUDING BUT NOT LIMITED TO THE WARRANTIES OF MERCHANTABILITY,
 * FITNESS FOR A PARTICULAR PURPOSE AND NONINFRINGEMENT. IN NO EVENT SHALL THE
 * AUTHORS OR COPYRIGHT HOLDERS BE LIABLE FOR ANY CLAIM, DAMAGES OR OTHER
 * LIABILITY, WHETHER IN AN ACTION OF CONTRACT, TORT OR OTHERWISE, ARISING FROM,
 * OUT OF OR IN CONNECTION WITH THE SOFTWARE OR THE USE OR OTHER DEALINGS IN
 * THE SOFTWARE.
 */

Object.extend(Squeak,
"version", {
    // system attributes
    vmVersion: "SqueakJS 1.1.2",
<<<<<<< HEAD
    vmDate: "2024-02-23",               // Maybe replace at build time?
=======
    vmDate: "2024-02-24",               // Maybe replace at build time?
>>>>>>> 18591f31
    vmBuild: "unknown",                 // or replace at runtime by last-modified?
    vmPath: "unknown",                  // Replace at runtime
    vmFile: "vm.js",
    vmMakerVersion: "[VMMakerJS-bf.17 VMMaker-bf.353]", // for Smalltalk vmVMMakerVersion
    vmInterpreterVersion: "JSInterpreter VMMaker.js-codefrau.1", // for Smalltalk interpreterVMMakerVersion
    platformName: "JS",
    platformSubtype: "unknown",         // Replace at runtime
    osVersion: "unknown",               // Replace at runtime
    windowSystem: "unknown",            // Replace at runtime
},
"object header", {
    // object headers
    HeaderTypeMask: 3,
    HeaderTypeSizeAndClass: 0, //3-word header
    HeaderTypeClass: 1,        //2-word header
    HeaderTypeFree: 2,         //free block
    HeaderTypeShort: 3,        //1-word header
},
"special objects", {
    // Indices into SpecialObjects array
    splOb_NilObject: 0,
    splOb_FalseObject: 1,
    splOb_TrueObject: 2,
    splOb_SchedulerAssociation: 3,
    splOb_ClassBitmap: 4,
    splOb_ClassInteger: 5,
    splOb_ClassString: 6,
    splOb_ClassArray: 7,
    splOb_SmalltalkDictionary: 8,
    splOb_ClassFloat: 9,
    splOb_ClassMethodContext: 10,
    splOb_ClassBlockContext: 11,
    splOb_ClassPoint: 12,
    splOb_ClassLargePositiveInteger: 13,
    splOb_TheDisplay: 14,
    splOb_ClassMessage: 15,
    splOb_ClassCompiledMethod: 16,
    splOb_TheLowSpaceSemaphore: 17,
    splOb_ClassSemaphore: 18,
    splOb_ClassCharacter: 19,
    splOb_SelectorDoesNotUnderstand: 20,
    splOb_SelectorCannotReturn: 21,
    // splOb_TheInputSemaphore: 22, // old? unused in SqueakJS
    splOb_ProcessSignalingLowSpace: 22,
    splOb_SpecialSelectors: 23,
    splOb_CharacterTable: 24,
    splOb_SelectorMustBeBoolean: 25,
    splOb_ClassByteArray: 26,
    splOb_ClassProcess: 27,
    splOb_CompactClasses: 28,
    splOb_TheTimerSemaphore: 29,
    splOb_TheInterruptSemaphore: 30,
    splOb_FloatProto: 31,
    splOb_SelectorCannotInterpret: 34,
    splOb_MethodContextProto: 35,
    splOb_ClassBlockClosure: 36,
    splOb_ClassFullBlockClosure: 37,
    splOb_ExternalObjectsArray: 38,
    splOb_ClassPseudoContext: 39,
    splOb_ClassTranslatedMethod: 40,
    splOb_TheFinalizationSemaphore: 41,
    splOb_ClassLargeNegativeInteger: 42,
    splOb_ClassExternalAddress: 43,
    splOb_ClassExternalStructure: 44,
    splOb_ClassExternalData: 45,
    splOb_ClassExternalFunction: 46,
    splOb_ClassExternalLibrary: 47,
    splOb_SelectorAboutToReturn: 48,
    splOb_SelectorRunWithIn: 49,
    splOb_SelectorAttemptToAssign: 50,
    splOb_PrimErrTableIndex: 51,
    splOb_ClassAlien: 52,
    splOb_InvokeCallbackSelector: 53,
    splOb_ClassUnsafeAlien: 54,
    splOb_ClassWeakFinalizer: 55,
},
"known classes", {
    // AdditionalMethodState layout:
    AdditionalMethodState_selector: 1,
    // Class layout:
    Class_superclass: 0,
    Class_mdict: 1,
    Class_format: 2,
    Class_instVars: null,   // 3 or 4 depending on image, see instVarNames()
    Class_name: 6,
    // ClassBinding layout:
    ClassBinding_value: 1,
    // Context layout:
    Context_sender: 0,
    Context_instructionPointer: 1,
    Context_stackPointer: 2,
    Context_method: 3,
    Context_closure: 4,
    Context_receiver: 5,
    Context_tempFrameStart: 6,
    Context_smallFrameSize: 16,
    Context_largeFrameSize: 56,
    BlockContext_caller: 0,
    BlockContext_argumentCount: 3,
    BlockContext_initialIP: 4,
    BlockContext_home: 5,
    // Closure layout:
    Closure_outerContext: 0,
    Closure_startpc: 1,
    Closure_numArgs: 2,
    Closure_firstCopiedValue: 3,
    ClosureFull_method: 1,
    ClosureFull_receiver: 3,
    ClosureFull_firstCopiedValue: 4,
    // Stream layout:
    Stream_array: 0,
    Stream_position: 1,
    Stream_limit: 2,
    //ProcessorScheduler layout:
    ProcSched_processLists: 0,
    ProcSched_activeProcess: 1,
    //Link layout:
    Link_nextLink: 0,
    //LinkedList layout:
    LinkedList_firstLink: 0,
    LinkedList_lastLink: 1,
    //Semaphore layout:
    Semaphore_excessSignals: 2,
    //Mutex layout:
    Mutex_owner: 2,
    //Process layout:
    Proc_suspendedContext: 1,
    Proc_priority: 2,
    Proc_myList: 3,
    // Association layout:
    Assn_key: 0,
    Assn_value: 1,
    // MethodDict layout:
    MethodDict_array: 1,
    MethodDict_selectorStart: 2,
    // Message layout
    Message_selector: 0,
    Message_arguments: 1,
    Message_lookupClass: 2,
    // Point layout:
    Point_x: 0,
    Point_y: 1,
    // LargeInteger layout:
    LargeInteger_bytes: 0,
    LargeInteger_neg: 1,
    // WeakFinalizationList layout:
    WeakFinalizationList_first: 0,
    // WeakFinalizerItem layout:
    WeakFinalizerItem_list: 0,
    WeakFinalizerItem_next: 1,
},
"constants", {
    MinSmallInt: -0x40000000,
    MaxSmallInt:  0x3FFFFFFF,
    NonSmallInt: -0x50000000,           // non-small and neg (so non pos32 too)
    MillisecondClockMask: 0x1FFFFFFF,
},
"error codes", {
    PrimNoErr: 0,
    PrimErrGenericFailure: 1,
    PrimErrBadReceiver: 2,
    PrimErrBadArgument: 3,
    PrimErrBadIndex: 4,
    PrimErrBadNumArgs: 5,
    PrimErrInappropriate: 6,
    PrimErrUnsupported: 7,
    PrimErrNoModification: 8,
    PrimErrNoMemory: 9,
    PrimErrNoCMemory: 10,
    PrimErrNotFound: 11,
    PrimErrBadMethod: 12,
    PrimErrNamedInternal: 13,
    PrimErrObjectMayMove: 14,
    PrimErrLimitExceeded: 15,
    PrimErrObjectIsPinned: 16,
    PrimErrWritePastObject: 17,
},
"modules", {
    // don't clobber registered modules
    externalModules: Squeak.externalModules || {},
    registerExternalModule: function(name, module) {
        this.externalModules[name] = module;
    },
},
"time", {
    Epoch: Date.UTC(1901,0,1) + (new Date()).getTimezoneOffset()*60000,        // local timezone
    EpochUTC: Date.UTC(1901,0,1),
    totalSeconds: function() {
        // seconds since 1901-01-01, local time
        return Math.floor((Date.now() - Squeak.Epoch) / 1000);
    },
},
"utils", {
    bytesAsString: function(bytes) {
        var chars = [];
        for (var i = 0; i < bytes.length; )
            chars.push(String.fromCharCode.apply(
                null, bytes.subarray(i, i += 16348)));
        return chars.join('');
    },
    word64FromUint32: function(hi, lo) {
        // Max safe integer as Uint64: 001FFFFF_FFFFFFFF
        // Min safe integer as Uint64: FFE00000_00000001
        if (hi < 0x00200000) { // positive, <= 53 bits
            return hi * 0x100000000 + lo;
        } else if (hi > 0xFFE00000) { // negative, <= 53 bits
            return (hi>>0) * 0x100000000 + lo;
        } else return [hi, lo]; // probably SmallFloat
    },
});<|MERGE_RESOLUTION|>--- conflicted
+++ resolved
@@ -25,11 +25,7 @@
 "version", {
     // system attributes
     vmVersion: "SqueakJS 1.1.2",
-<<<<<<< HEAD
-    vmDate: "2024-02-23",               // Maybe replace at build time?
-=======
     vmDate: "2024-02-24",               // Maybe replace at build time?
->>>>>>> 18591f31
     vmBuild: "unknown",                 // or replace at runtime by last-modified?
     vmPath: "unknown",                  // Replace at runtime
     vmFile: "vm.js",
